--- conflicted
+++ resolved
@@ -23,13 +23,11 @@
 from nose.tools import raises, assert_raises
 from habitat.message_server import Message, Listener
 
-<<<<<<< HEAD
 b64_valid = u"SSBrbm93IHdoZXJlIHlvdSBsaXZlLgo="
 b64_invalid = u"asdfasd"
 # I actually tried using 'None' and '{"lol, a dict": True}' but both,
 # when converted by str(), are semi-valid b64. >.>
 b64_garbage = {"lol, a dict?": "asdffsa"}
-=======
 received_telem_truev = { "string": "SSBrbm93IHdoZXJlIHlvdSBsaXZlLgo=",
                          "frequency": 1.23 }
 received_telem_valid = { u"string": u"SSBrbm93IHdoZXJlIHlvdSBsaXZlLgo=",
@@ -40,7 +38,6 @@
 received_telem_invalid = { u"string": u"asdfasd", u"frequency": "asd.f" }
 received_telem_extra = received_telem_valid.copy()
 received_telem_extra["knock_knock"] = "Who's there?"
->>>>>>> 3ab890e8
 
 listener_info_valid = {u"name": u"Daniel", u"location": u"Reading, UK",
                        u"radio": u"Yaesu FT817",
@@ -138,17 +135,10 @@
     def test_repr(self):
         repr_format = "<habitat.message_server.Message (%s) from %s>"
 
-<<<<<<< HEAD
-        valid_data = [(Message.RECEIVED_TELEM, b64_valid),
-                      (Message.LISTENER_INFO, listener_info_valid),
-                      (Message.LISTENER_TELEM, listener_telem_valid),
-                      (Message.TELEM, {})]
-=======
         valid_data = [ (Message.RECEIVED_TELEM, received_telem_valid),
                        (Message.LISTENER_INFO, listener_info_valid),
                        (Message.LISTENER_TELEM, listener_telem_valid),
                        (Message.TELEM, {}) ]
->>>>>>> 3ab890e8
 
         for type, data in valid_data:
             assert repr(Message(self.source, type, 123345, 123435, data)) == \
