--- conflicted
+++ resolved
@@ -47,13 +47,9 @@
                   process
 """
 
-<<<<<<< HEAD
-from message import Message, TypeValidator, TypesValidator
-=======
 import Queue
 import threading
-from message import Message
->>>>>>> aefe02cc
+from message import Message, TypeValidator, TypesValidator
 
 class Sink:
     def __init__(self):
@@ -77,9 +73,6 @@
             raise TypeError("message must be a Message object")
 
         if message.type in self.types:
-<<<<<<< HEAD
-            self.message(message)
-=======
             self.message(message)
 
 class ThreadedSink(Sink, threading.Thread):
@@ -105,24 +98,4 @@
             if message.type in self.types:
                 self.message(message)
 
-            self.queue.task_done()
-
-class Validator:
-    def __init__(self, func):
-        self.func = func
-
-class TypeValidator(Validator):
-    def __call__(self, type):
-        Message.validate_type(type)
-        self.func(type)
-
-class TypesValidator(Validator):
-    def __call__(self, types):
-        if not isinstance(types, (set, frozenset)):
-            raise TypeError("types must be a set")
-
-        for type in types:
-            Message.validate_type(type)
-
-        self.func(types)
->>>>>>> aefe02cc
+            self.queue.task_done()