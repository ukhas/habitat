# Copyright 2010 (C) Daniel Richman
#
# This file is part of habitat.
#
# habitat is free software: you can redistribute it and/or modify
# it under the terms of the GNU General Public License as published by
# the Free Software Foundation, either version 3 of the License, or
# (at your option) any later version.
#
# habitat is distributed in the hope that it will be useful,
# but WITHOUT ANY WARRANTY; without even the implied warranty of
# MERCHANTABILITY or FITNESS FOR A PARTICULAR PURPOSE.  See the
# GNU General Public License for more details.
#
# You should have received a copy of the GNU General Public License
# along with habitat.  If not, see <http://www.gnu.org/licenses/>.

"""
Tests the Sink class, found in ../sink.py
""" 

import threading
import functools
from nose.tools import raises
from message_server import SimpleSink, ThreadedSink
from message_server import Message, Listener, Server

from slowsink import *

class EmptySink(SimpleSink):
    def setup(self):
        pass
    def message(self):
        pass

class EmptyThreadedSink(ThreadedSink):
    def setup(self):
        pass
    def message(self):
        pass

class FakeSink(SimpleSink):
    def setup(self):
        self.set_types(set([Message.RECEIVED_TELEM, Message.LISTENER_INFO]))
        self.test_messages = []
        self.message = self.test_messages.append

class ChangeySink():
    def setup(self):
        self.set_types(set([Message.RECEIVED_TELEM, Message.LISTENER_INFO]))
        self.status = 0

    def message(self, message):
        # Message 1 will be a LISTENER_INFO
        # Message 2 will also be a LISTENER_INFO but we shouldn't get it
        # Message 3 will be a RECEIVED_TELEM

        assert message.data != 2

        if message.data == 1:
            assert self.status == 0
            self.remove_type(Message.LISTENER_INFO)
            self.status = 1
        elif message.data == 3:
            assert self.status == 1
            self.status = 2
        else:
            raise ValueError

class ChangeySimpleSink(SimpleSink, ChangeySink):
    pass

class ChangeyThreadedSink(ThreadedSink, ChangeySink):
    pass

class FakeThreadedSink(ThreadedSink):
    def setup(self):
        self.set_types(set([Message.RECEIVED_TELEM, Message.LISTENER_INFO]))
        self.status = 0
        self.failed = 0
        self.test_thread = None

    def message(self, message):
        self.status = self.status + 1

        if self.test_thread != None:
            if self.test_thread != threading.current_thread():
                self.failed = 1
        else:
            self.test_thread = threading.current_thread()

class ThreadedPush(threading.Thread):
    def __init__(self, sink, message):
        threading.Thread.__init__(self)
        self.sink = sink
        self.message = message

    def run(self):
        self.sink.push_message(self.message)

class TestSink:
    def test_types_is_a_set(self):
        sink = EmptySink(None)
        assert isinstance(sink.types, set)

    def test_sink_stores_server(self):
        server = Server()
        sink = EmptySink(server)
        assert sink.server == server

    def test_types(self):
        sink = EmptySink(None)

        # We need these executed in this precise order but it'd be nice if
        # they were printed by spec as separate tests:
        yield self.check_add_types, sink
        yield self.check_remove_type_a, sink
        yield self.check_add_type_a, sink
        yield self.check_add_type_b, sink
        yield self.check_add_type_c, sink
        yield self.check_remove_types, sink
        yield self.check_remove_type_b, sink
        yield self.check_set_types, sink
        yield self.check_clear_types, sink

    def check_add_types(self, sink):
        sink.add_types(set([Message.RECEIVED_TELEM, Message.LISTENER_INFO]))
        assert sink.types == set([Message.RECEIVED_TELEM, 
                                  Message.LISTENER_INFO])

    def check_remove_type_a(self, sink):
        sink.remove_type(Message.RECEIVED_TELEM)
        assert sink.types == set([Message.LISTENER_INFO])

    def check_add_type_a(self, sink):
        sink.add_type(Message.TELEM)
        assert sink.types == set([Message.LISTENER_INFO, Message.TELEM])

    def check_add_type_b(self, sink):
        sink.add_type(Message.TELEM)
        assert sink.types == set([Message.LISTENER_INFO, Message.TELEM])

    def check_add_type_c(self, sink):
        sink.add_type(Message.RECEIVED_TELEM)
        assert sink.types == set([Message.LISTENER_INFO, Message.TELEM,
                                  Message.RECEIVED_TELEM])

    def check_remove_types(self, sink):
        sink.remove_types(set([Message.LISTENER_INFO, Message.TELEM]))
        assert sink.types == set([Message.RECEIVED_TELEM])

    def check_remove_type_b(self, sink):
        sink.remove_type(Message.RECEIVED_TELEM)
        assert sink.types == set([])

    def check_set_types(self, sink):
        sink.set_types(set([Message.LISTENER_INFO, Message.LISTENER_INFO,
                            Message.LISTENER_TELEM]))
        assert sink.types == set([Message.LISTENER_INFO,
                                  Message.LISTENER_TELEM])

    def check_clear_types(self, sink):
        sink.clear_types()
        assert sink.types == set([])

    def test_can_remove_type_twice(self):
        sink = EmptySink(None)
        sink.add_type(Message.RECEIVED_TELEM)
        sink.remove_type(Message.RECEIVED_TELEM)
        sink.remove_type(Message.RECEIVED_TELEM)
        # Should not produce a KeyError
    
    def test_rejects_garbage(self):
        sink = EmptySink(None)
        for i in [sink.add_type, sink.remove_type]:
            yield self.check_rejects_garbage_type, i
            yield self.check_rejects_invalid_type, i
    
        for i in [sink.add_types, sink.remove_types,
                  sink.set_types]:
            yield self.check_rejects_garbage_types, i
            yield self.check_rejects_garbage_set, i
            yield self.check_rejects_invalid_types, i
    
    @raises(TypeError)
    def check_rejects_garbage_type(self, func):
        func("asdf")
    
    @raises(TypeError)
    def check_rejects_garbage_types(self, func):
        func(set(["asdf", Message.RECEIVED_TELEM]))
    
    @raises(TypeError)
    def check_rejects_garbage_set(self, func):
        func(1337) # An int, not a set
    
    @raises(ValueError)
    def check_rejects_invalid_type(self, func):
        func(951)
    
    @raises(ValueError)
    def check_rejects_invalid_types(self, func):
        func(set([Message.RECEIVED_TELEM, 952]))

    def test_setup_called(self):
        sink = FakeSink(None)
        assert sink.types == set([Message.RECEIVED_TELEM,
                                  Message.LISTENER_INFO])
        assert sink.message == sink.test_messages.append

    def test_push_message(self):
        sink = FakeSink(None)

        # Same story as test_types
        yield self.check_push_unwanted_message, sink
        yield self.check_push_requested_message, sink

    def check_push_unwanted_message(self, sink):
        sink.push_message(Message(Listener(0), Message.TELEM, None))
        assert sink.test_messages == []

    def check_push_requested_message(self, sink):
        message = Message(Listener(0), Message.RECEIVED_TELEM, 100)
        sink.push_message(message)
        assert sink.test_messages == [message]
        assert sink.test_messages[0].data == 100

    def test_sink_changing_types_push(self):
        yield self.check_sink_changing_types_push, ChangeySimpleSink
        yield self.check_sink_changing_types_push, ChangeyThreadedSink

    def check_sink_changing_types_push(self, sink_class):
        sink = sink_class(None)

        sink.push_message(Message(Listener(0), Message.LISTENER_INFO, 1))
        sink.push_message(Message(Listener(0), Message.LISTENER_INFO, 2))
        sink.push_message(Message(Listener(0), Message.RECEIVED_TELEM, 3))

        # Clean up threaded sinks, do nothing to simple sinks.
        sink.shutdown()

        assert sink.status == 2

    def test_threaded_sink_executes_in_one_thread(self):
<<<<<<< HEAD
        sink = FakeThreadedSink(None)
        done_a = threading.Event()
        done_b = threading.Event()
        done_c = threading.Event()
=======
        sink = FakeThreadedSink()
>>>>>>> 23da8dbe

        a = ThreadedPush(sink, Message(Listener(0), Message.LISTENER_INFO, 1))
        b = ThreadedPush(sink, Message(Listener(0), Message.LISTENER_INFO, 2))
        c = ThreadedPush(sink, Message(Listener(0), Message.RECEIVED_TELEM, 3))

        for t in [a, b, c]:
            t.start()
            t.join()

        sink.shutdown()

        assert sink.failed == 0
        assert sink.status == 3

    def test_flush(self):
        yield self.check_flush_race, SlowSimpleSink
        yield self.check_flush_race, SlowThreadedSink

    def check_flush_race(self, sink_class):
        # Testing a race condition is quite difficult.
        # SlowSink.message() will time.sleep(0.02)
        sink = sink_class()

        push = functools.partial(sink.push_message,
                                 Message(Listener(0), Message.TELEM, None))
        t = threading.Thread(target=push)
        t.start()

        sink.in_message.wait()
        assert sink.in_message.is_set()
        sink.flush()
        assert not sink.in_message.is_set()

        t.join()

        # Does nothing to simple sinks, cleans up a threaded sink's thread
        sink.shutdown()

    def test_shutdown(self):
        # For a SimpleSink, flush and shutdown do exactly the same thing.
        sink = EmptySink()
        assert sink.flush == sink.shutdown

        # For a ThreadedSink, it should call flush and then kill the thread.
        def new_flush():
            new_flush.call_count += 1
        new_flush.call_count = 0

        sink = EmptyThreadedSink()
        sink.flush = new_flush

        while not sink.is_alive():
            pass

        sink.shutdown()

        assert not sink.is_alive()
        assert sink.flush.call_count == 1

    def test_threadname(self):
        sink = EmptyThreadedSink()
        assert sink.name.startswith("ThreadedSink runner: EmptyThreadedSink")
        sink.shutdown()<|MERGE_RESOLUTION|>--- conflicted
+++ resolved
@@ -242,14 +242,7 @@
         assert sink.status == 2
 
     def test_threaded_sink_executes_in_one_thread(self):
-<<<<<<< HEAD
         sink = FakeThreadedSink(None)
-        done_a = threading.Event()
-        done_b = threading.Event()
-        done_c = threading.Event()
-=======
-        sink = FakeThreadedSink()
->>>>>>> 23da8dbe
 
         a = ThreadedPush(sink, Message(Listener(0), Message.LISTENER_INFO, 1))
         b = ThreadedPush(sink, Message(Listener(0), Message.LISTENER_INFO, 2))
@@ -271,7 +264,7 @@
     def check_flush_race(self, sink_class):
         # Testing a race condition is quite difficult.
         # SlowSink.message() will time.sleep(0.02)
-        sink = sink_class()
+        sink = sink_class(None)
 
         push = functools.partial(sink.push_message,
                                  Message(Listener(0), Message.TELEM, None))
@@ -290,7 +283,7 @@
 
     def test_shutdown(self):
         # For a SimpleSink, flush and shutdown do exactly the same thing.
-        sink = EmptySink()
+        sink = EmptySink(None)
         assert sink.flush == sink.shutdown
 
         # For a ThreadedSink, it should call flush and then kill the thread.
@@ -298,7 +291,7 @@
             new_flush.call_count += 1
         new_flush.call_count = 0
 
-        sink = EmptyThreadedSink()
+        sink = EmptyThreadedSink(None)
         sink.flush = new_flush
 
         while not sink.is_alive():
@@ -310,6 +303,6 @@
         assert sink.flush.call_count == 1
 
     def test_threadname(self):
-        sink = EmptyThreadedSink()
+        sink = EmptyThreadedSink(None)
         assert sink.name.startswith("ThreadedSink runner: EmptyThreadedSink")
         sink.shutdown()