--- conflicted
+++ resolved
@@ -190,12 +190,8 @@
                                     "title": "Field Sensor",
                                     "description": "The sensor module used to parse this field, as a string, e.g. 'base.ascii_int'.",
                                     "type": "string",
-<<<<<<< HEAD
+                                    "minLength": 1,
                                     "required": false
-=======
-                                    "minLength": 1,
-                                    "required": true
->>>>>>> c51f229b
                                 },
                                 "format": {
                                     "title": "Field Format",
