--- conflicted
+++ resolved
@@ -56,7 +56,7 @@
 # I would use optparse.set_defaults, but instead we need to have command
 # line options, config file options, and defaults, overriding each
 # other in that order.
-default_options = { "couch": None, "socket_file": None,
+default_options = { "couch_uri": None, "couch_db": None, "socket_file": None,
                     "log_stderr_level": "WARN", "log_file": None,
                     "log_file_level": None }
 
@@ -156,17 +156,13 @@
     else:
         return dict(config.items(config_section))
 
-<<<<<<< HEAD
-    for dest in options.keys():
-=======
 def get_options_check_required(options):
-    required_options = ["couch", "socket_file"]
+    required_options = ["couch_uri", "couch_db", "socket_file"]
 
     if options["log_file"] != None or options["log_file_level"] != None:
         required_options += ["log_file", "log_file_level"]
 
     for dest in required_options:
->>>>>>> b9f92663
         if options[dest] == None or options[dest] == "":
             parser.error("\"{0}\" was not specified".format(dest))
 
@@ -189,6 +185,7 @@
     else:
         parser.error("invalid value for \"{0}\"".format(levelarg))
 
+# TODO: add logging calls to habitat
 def setup_logging(log_stderr_level, log_file_name, log_file_level):
     """
     **setup_logging** initalises the :py:mod:`Python logging module <logging>`.
@@ -259,8 +256,11 @@
         # Setup phase: before any threads are started.
         # We allow any execptions to raise and kill this thread, which
         # is the only thread - and therefore kill the program.
+        # TODO split functions, handle errors properly
         self.options = get_options()
-<<<<<<< HEAD
+        setup_logging(self.options["log_stderr_level"],
+                      self.options["log_file"],
+                      self.options["log_file_level"])
         couch = couchdbkit.Server(self.options['couch_uri'])
         self.db = couch[self.options['couch_db']]
 
@@ -268,15 +268,9 @@
             # Quick test that we can access this database
             self.db.info()
         except restkit.errors.ResourceError:
-            self.panic("Could not access the CouchDB database, panicking!")
+            raise Exception, "Could not connect to the CouchDB database"
 
         self.server = Server(self)
-=======
-        setup_logging(self.options["log_stderr_level"],
-                      self.options["log_file"],
-                      self.options["log_file_level"])
-        self.server = Server(None, self)
->>>>>>> b9f92663
         self.scgiapp = SCGIApplication(self.server, self,
                                        self.options["socket_file"])
         self.signallistener = SignalListener(self)
@@ -285,7 +279,7 @@
         self.signallistener.setup()
 
         # After this point, threads are created and catching & killing
-        # the program is harder.
+        # the program is harder: crashmat.panic must be used.
         self.scgiapp.start()
         self.thread.start()
 
@@ -299,20 +293,6 @@
         """asks the Program thread to process a **SHUTDOWN** event"""
         self.queue.put(Program.SHUTDOWN)
 
-<<<<<<< HEAD
-    def panic(self, why=None):
-        """
-        calls :py:func:`signal.alarm` as a failsafe and then \
-        :py:meth:`shutdown`
-        """
-        
-        if why != None:
-            print why
-        signal.alarm(60)
-        self.shutdown()
-
-=======
->>>>>>> b9f92663
     def run(self):
         """
         The Program thread processes **SHUTDOWN** and **RELOAD** events
@@ -340,7 +320,7 @@
                 self.server.shutdown()
                 sys.exit()
             elif item == Program.RELOAD:
-                # TODO
+                # TODO: Reload support
                 pass
 
 class SignalListener:
