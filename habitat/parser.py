--- conflicted
+++ resolved
@@ -121,22 +121,15 @@
         # Try using real configs
         for module in self.modules:
             try:
-<<<<<<< HEAD
-                callsign = module["module"].pre_parse(raw_data)
+                data = self._pre_filter(raw_data, module)
+                callsign = module["module"].pre_parse(data)
                 config_doc = self._find_config_doc(callsign,
                     message.time_created)
-                config = config_doc["payloads"][callsign]["sentence"]
-                if config["protocol"] == module["name"]:
-                    data = module["module"].parse(raw_data, config)
-=======
-                data = self._pre_filter(raw_data, module)
-                callsign = module["module"].pre_parse(data)
-                config = self._find_config_doc(callsign)
+                config = config_doc["payloads"][callsign]
                 if config["sentence"]["protocol"] == module["name"]:
                     data = self._intermediate_filter(data, config)
                     data = module["module"].parse(data, config["sentence"])
                     data = self._post_filter(data, config)
->>>>>>> 06359965
                     data["_protocol"] = module["name"]
                     data["_flight"] = config_doc["_id"]
                     break
@@ -149,9 +142,9 @@
                 try:
                     config = module["default_config"]
                     data = self._pre_filter(raw_data, module)
-                    callsign = module["module"].pre_parse(raw_data)
+                    callsign = module["module"].pre_parse(data)
                     data = self._intermediate_filter(data, config)
-                    data = module["module"].parse(raw_data, config["sentence"])
+                    data = module["module"].parse(data, config["sentence"])
                     data = self._post_filter(data, config)
                     data["_protocol"] = module["name"]
                     data["_used_default_config"] = True
@@ -197,10 +190,7 @@
             logger.warning("No configuration document for "
                            "callsign '{callsign}'".format(callsign=callsign))
             raise ValueError("No configuration document found for callsign.")
-<<<<<<< HEAD
         return result["doc"]
-=======
-        return result["doc"]["payloads"][callsign]
 
     def _pre_filter(self, data, module):
         """
@@ -291,7 +281,6 @@
                 logger.warning("An exception occured when trying to run a " +
                         "hotfix: " + repr(f))
                 return data
->>>>>>> 06359965
 
 
 class ParserModule(object):
