--- conflicted
+++ resolved
@@ -128,42 +128,7 @@
                 data = self._get_data(raw_data, callsign, config, module)
             except (CantGetCallsign, CantGetConfig, CantGetData):
                 continue
-<<<<<<< HEAD
             break
-=======
-
-            sentences = config["payload_configuration"]["sentences"]
-            for sentence_index, sentence in enumerate(sentences):
-                if sentence["callsign"] != callsign:
-                    continue
-                if sentence["protocol"] != module["name"]:
-                    logger.debug("Incorrect protocol: {callsign},{module}"
-                            .format(callsign=callsign, module=module["name"]))
-                    continue
-                try:
-                    where = "intermediate filter"
-                    data = self._intermediate_filter(data, sentence)
-                    where = "main parse"
-                    data = module["module"].parse(data, sentence)
-                    where = "post filter"
-                    data = self._post_filter(data, sentence)
-                except (ValueError, KeyError) as e:
-                    logger.debug("Exception in {module} {where}: {e}"
-                            .format(module=module['name'], e=e, where=where))
-                    statsd.increment("parse_exception")
-                    continue
-
-                data["_protocol"] = module["name"]
-                data["_parsed"] = {
-                    "time_parsed": rfc3339.now_to_rfc3339_utcoffset(),
-                    "payload_configuration": config["id"],
-                    "configuration_sentence_index": sentence_index
-                }
-                if "flight_id" in config:
-                    data["_parsed"]["flight"] = config["flight_id"]
-
-                break
->>>>>>> 1c949df0
 
         if type(data) is dict:
             doc['data'].update(data)
@@ -244,8 +209,7 @@
 
             data["_protocol"] = module["name"]
             data["_parsed"] = {
-                "time_parsed": time.strftime("%Y-%m-%dT%H:%M:%SZ",
-                                             time.gmtime()),
+                "time_parsed": rfc3339.now_to_rfc3339_utcoffset(),
                 "payload_configuration": config["id"],
                 "configuration_sentence_index": sentence_index
             }
