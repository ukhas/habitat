# Copyright 2010 (C) Daniel Richman, Adam Greig
#
# This file is part of habitat.
#
# habitat is free software: you can redistribute it and/or modify
# it under the terms of the GNU General Public License as published by
# the Free Software Foundation, either version 3 of the License, or
# (at your option) any later version.
#
# habitat is distributed in the hope that it will be useful,
# but WITHOUT ANY WARRANTY; without even the implied warranty of
# MERCHANTABILITY or FITNESS FOR A PARTICULAR PURPOSE.  See the
# GNU General Public License for more details.
#
# You should have received a copy of the GNU General Public License
# along with habitat.  If not, see <http://www.gnu.org/licenses/>.

"""
Tests the Server class
"""

import sys
import time
import threading

from nose.tools import raises, with_setup

from habitat.message_server import Sink, SimpleSink, Message, Listener
from habitat.utils.tests.reloadable_module import ReloadableModuleWriter
from habitat.utils.tests import threading_checks
from habitat.utils import crashmat
from locktroll import LockTroll

from habitat.message_server import Server

class FakeSink(SimpleSink):
    def setup(self):
        pass
    def message(self):
        pass

class FakeProgram:
    db = {"message_server_config": { "sinks": [] }  }
    def __init__(self, sinks=[]):
        self.db["message_server_config"]["sinks"] = sinks

class SinkWithoutSetup(SimpleSink):
    """A sink without a setup method should not be loaded."""
    def message(self):
        pass

class SinkWithoutMessage(SimpleSink):
    """A sink without a message method should not be loaded."""
    def setup(self):
        pass

# This would confuse an earlier version of of the software that would compare
# dynamicloader.fullname with a string "loadable".
from fakesink import *
from pushback import *
from slowsink import SlowShutdownSink

class NonSink:
    """
    Doesn't have a base class of Sink, so shouldn't be loaded
    """
    pass

class TestServer:
    def setup(self):
<<<<<<< HEAD
        self.server = Server(FakeProgram())
=======
        threading_checks.patch()

        self.server = Server(None, None)
>>>>>>> b9f92663
        self.source = Listener("M0ZDR", "1.2.3.4")

    def teardown(self):
        self.server.shutdown()

        threading_checks.restore()

    def test_message_counter(self):
        message_rt = Message(self.source, Message.RECEIVED_TELEM, None)
        assert self.server.message_count == 0
        self.server.push_message(message_rt)
        assert self.server.message_count == 1
        for i in xrange(10):
            self.server.push_message(message_rt)
        assert self.server.message_count == 11

    def test_uses_config(self):
        self.server = Server(FakeProgram([FakeSink]))
        assert len(self.server.sinks) == 1

    def test_repr(self):
        assert self.server.__class__.__name__ == "Server"
        assert self.server.__class__.__module__ == "habitat.message_server"
        expect_format = "<habitat.message_server.Server: %s>"
        info_format = expect_format % "%s sinks loaded, %s messages so far"
        locked_format = expect_format % "locked"

        assert repr(self.server) == info_format % (0, 0)
        troll = LockTroll(self.server.lock)
        troll.start()
        assert repr(self.server) == locked_format
        troll.release()

        message_rt = Message(self.source, Message.RECEIVED_TELEM, None)
        self.server.push_message(message_rt)
        assert repr(self.server) == info_format % (0, 1)

        self.server.load(TestSinkA)
        assert repr(self.server) == info_format % (1, 1)

        self.server.push_message(message_rt)
        self.server.load(TestSinkB)
        self.server.push_message(message_rt)
        self.server.push_message(message_rt)
        assert repr(self.server) == info_format % (2, 4)

        troll = LockTroll(self.server.lock)
        troll.start()
        assert repr(self.server) == locked_format
        troll.release()

    def test_can_load_fakesink(self):
        self.server.load(FakeSink)

    def test_can_load_fakesink_by_name(self):
        self.server.load(__name__ + ".FakeSink")

    @raises(ValueError)
    def test_refuses_to_load_nonsink(self):
        """refuses to load a sink that doesn't have Sink as a base class"""
        self.server.load(NonSink)

    @raises(ValueError)
    def test_refuses_to_load_nonsink_by_name(self):
        """refuses to load a sink that doesn't have Sink as a base class"""
        self.server.load(__name__ + ".NonSink")

    @raises(TypeError)
    def test_refuses_to_load_garbage_type(self):
        self.server.load(1)

    @raises(ValueError)
    def test_refuses_to_load_empty_str(self):
        self.server.load("")

    @raises(TypeError)
    def test_refuses_to_load_module(self):
        self.server.load("test")

    def test_refuses_to_load_str_with_empty_components(self):
        for i in ["asdf.", ".", "asdf..asdf"]:
            yield self.check_refuses_to_load_str_with_empty_components, i

    @raises(ValueError)
    def check_refuses_to_load_str_with_empty_components(self, name):
        self.server.load(name)

    @raises(AttributeError)
    def test_refuses_to_load_nonexistant_sink_class_by_name(self):
        self.server.load(__name__ + ".FakeSink99")

    @raises(ImportError)
    def test_refuses_to_load_nonexistant_module_by_name(self):
        self.server.load(__name__ + "asdf.FakeSink")

    @raises(ValueError)
    def test_refuses_to_load_sink_without_setup_method(self):
        self.server.load(__name__ + ".SinkWithoutSetup")

    @raises(ValueError)
    def test_refuses_to_load_sink_without_message_method(self):
        self.server.load(SinkWithoutMessage)

    @raises(ValueError)
    def test_refuses_to_load_two_of_the_same_sink(self):
        self.server.load(FakeSink)
        self.server.load(FakeSink)

    def test_load_gets_correct_class(self):
        for i in ["FakeSink", "FakeSink2"]:
            yield self.check_load_gets_correct_class, i

    def test_loaded_sink_is_given_server_object(self):
        self.server.load(FakeSink)
        assert self.server.sinks[0].server == self.server

    def check_load_gets_correct_class(self, name):
        real_class = getattr(sys.modules[__name__], name)
        self.server.load(__name__ + "." + name)
        loaded = self.server.sinks[0]
        assert isinstance(loaded, real_class)

    def test_does_not_load_two_of_the_same_sink(self):
        self.server.load(FakeSink)
        try:
            self.server.load(FakeSink)
        except ValueError:
            pass
        assert len(self.server.sinks) == 1

    def test_load_adds_correct_sink(self):
        for i in ["FakeSink", "FakeSink2", FakeSink, FakeSink2]:
            yield self.check_load_adds_correct_sink, i

    def check_load_adds_correct_sink(self, sink):
        if isinstance(sink, basestring):
            self.server.load(__name__ + "." + sink)
            real_class = getattr(sys.modules[__name__], sink)
        else:
            assert issubclass(sink, Sink)
            self.server.load(sink)
            real_class = sink

        assert len(self.server.sinks) == 1
        assert self.server.sinks[0].__class__ == real_class

    def test_failed_load_adds_no_sinks(self):
        for i in [__name__ + ".FakeSink99",
                  __name__ + "asdf.FakeSink",
                  __name__ + ".NonSink",
                  "", 1, NonSink]:
            yield self.check_failed_load_adds_no_sinks, i

    def check_failed_load_adds_no_sinks(self, sink):
        try:
            self.server.load(sink)
        except:
            # Other tests check that the correct error is produced
            pass

        assert len(self.server.sinks) == 0

    def test_pushes_to_sinks(self):
        message_li = Message(self.source, Message.LISTENER_INFO, None)
        message_rt = Message(self.source, Message.RECEIVED_TELEM, None)
        self.server.load(TestSinkA)
        self.server.load(TestSinkB)
        self.server.push_message(message_li)
        self.server.push_message(message_rt)
        self.server.push_message(message_li)
        assert isinstance(self.server.sinks[0], TestSinkA)
        assert isinstance(self.server.sinks[1], TestSinkB)
        self.server.sinks[0].flush()
        self.server.sinks[1].flush()
        assert self.server.sinks[0].test_messages == [message_li, message_rt,
                                                      message_li]
        assert self.server.sinks[1].test_messages == [message_li, message_li]

    def test_pushback(self):
        yield self.check_pushback, PushbackSimpleSink, \
                                   PushbackReceiverSimpleSink
        yield self.check_pushback, PushbackThreadedSink, \
                                   PushbackReceiverThreadedSink

    def check_pushback(self, pushback_class, pushbackreceiver_class):
        self.server.load(pushback_class)
        self.server.load(pushbackreceiver_class)
        self.server.push_message(
            Message(self.source, Message.RECEIVED_TELEM, 6293))

        for i in self.server.sinks:
            i.flush()

        # Now check the results
        for i in self.server.sinks:
            assert i.status == 2

    def test_unload(self):
        self.server.load(TestSinkA)
        self.server.load(TestSinkB)
        assert len(self.server.sinks) == 2
        assert isinstance(self.server.sinks[0], TestSinkA)
        assert isinstance(self.server.sinks[1], TestSinkB)

        self.server.unload(TestSinkA)
        assert len(self.server.sinks) == 1
        assert isinstance(self.server.sinks[0], TestSinkB)

        self.server.load(TestSinkA)
        assert len(self.server.sinks) == 2
        assert isinstance(self.server.sinks[1], TestSinkA)

        self.server.unload(__name__ + ".TestSinkA")
        assert len(self.server.sinks) == 1
        assert isinstance(self.server.sinks[0], TestSinkB)

    def test_reload(self):
        rmod = ReloadableModuleWriter(__name__, __file__,
                                      'rsink', 'ReloadableSink')
        assert not rmod.is_loaded()

        # dynamicloader.reload's functionality is tested quite thoroughly in
        # utils/tests

        (code, values) = self.generate_rmod_code("RECEIVED_TELEM",
                                                 "LISTENER_TELEM")
        rmod.write_code(code)
        self.server.load(rmod.loadable)
        assert self.server.sinks[0].types == values

        (code, values) = self.generate_rmod_code("LISTENER_TELEM")
        rmod.write_code(code)
        self.server.reload(rmod.loadable)
        assert len(self.server.sinks) == 1
        assert self.server.sinks[0].types == values

    def generate_rmod_code(self, *types):
        values = set([getattr(Message, i) for i in types])
        values_string = ", ".join(["Message.%s" % t for t in types])
        code = "from fakesink import TestSink\n" + \
               "from habitat.message_server import Message\n" + \
               "class ReloadableSink(TestSink):\n" + \
               "    testtypes = [%s]\n"
        return (code % values_string, values)

    def test_unload_shuts_down_sink(self):
        def f():
            self.server.unload(FakeSink)
        self.check_shuts_down_sink(f)

    def test_shutdown_shuts_down_sink(self):
        def f():
            self.server.shutdown()
        self.check_shuts_down_sink(f)

    def test_reload_shuts_down_sink(self):
        def f():
            self.server.reload(FakeSink)
        self.check_shuts_down_sink(f)

    def check_shuts_down_sink(self, unloadfunc):
        self.server.load(FakeSink)

        # Wrap sink shutdown
        old_shutdown = self.server.sinks[0].shutdown
        def new_shutdown(*args, **kwargs):
            new_shutdown.hits += 1
            return old_shutdown(*args, **kwargs)
        new_shutdown.hits = 0
        self.server.sinks[0].shutdown = new_shutdown

        unloadfunc()
        assert new_shutdown.hits == 1

    def test_reload_skips_no_messages(self):
        self.server.load(SlowShutdownSink)
        m = Message(self.source, Message.TELEM, None)

        def f():
            self.server.reload(SlowShutdownSink)

        old_object = self.server.sinks[0]

        t = crashmat.Thread(target=f,
                            name="Test Thread: test_reload_skips_no_messages")
        t.start()

        old_object.shutting_down.wait()
        self.server.push_message(m)
        self.server.push_message(m)
        self.server.push_message(m)

        t.join()
        new_object = self.server.sinks[0]

        assert old_object.messages == 0
        assert new_object.messages == 3

    @raises(TypeError)
    def test_push_message_rejects_non_message(self):
        self.server.load(123)<|MERGE_RESOLUTION|>--- conflicted
+++ resolved
@@ -68,13 +68,9 @@
 
 class TestServer:
     def setup(self):
-<<<<<<< HEAD
+        threading_checks.patch()
+
         self.server = Server(FakeProgram())
-=======
-        threading_checks.patch()
-
-        self.server = Server(None, None)
->>>>>>> b9f92663
         self.source = Listener("M0ZDR", "1.2.3.4")
 
     def teardown(self):
