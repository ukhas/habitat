# Copyright 2011, 2012 (C) Adam Greig
#
# This file is part of habitat.
#
# habitat is free software: you can redistribute it and/or modify
# it under the terms of the GNU General Public License as published by
# the Free Software Foundation, either version 3 of the License, or
# (at your option) any later version.
#
# habitat is distributed in the hope that it will be useful,
# but WITHOUT ANY WARRANTY; without even the implied warranty of
# MERCHANTABILITY or FITNESS FOR A PARTICULAR PURPOSE.  See the
# GNU General Public License for more details.
#
# You should have received a copy of the GNU General Public License
# along with habitat.  If not, see <http://www.gnu.org/licenses/>.

"""
Shared utility functions for views.
"""

import os
import json
import inspect
import re

from couch_named_python import UnauthorizedError, ForbiddenError
from jsonschema import Validator
from dateutil.parser import parse
from dateutil.tz import tzutc
from calendar import timegm

rfc3339_regex = re.compile(
    "(\d\d\d\d)(-)?(\d\d)(-)?(\d\d)(T)"
    "(\d\d)(:)?(\d\d)(:)?(\d\d)(\.\d+)?(Z|([+-])(\d\d)(:)?(\d\d))")

def read_json_schema(schemaname):
    mypath = os.path.dirname(inspect.getfile(inspect.currentframe()))
    path = os.path.join(mypath, "..", "..", "couchdb", "schemas", schemaname)
    with open(path) as f:
        schema = json.load(f)
    return schema

def validate_rfc3339(datestring):
    """Check an RFC3339 string is valid via a regex."""
    return rfc3339_regex.match(datestring) is not None

def rfc3339_to_datetime(datestring):
    """Convert an RFC3339 date-time string to a datetime"""
    return parse(datestring)

def rfc3339_to_utc_datetime(datestring):
    """Convert an RFC3339 date-time string to a UTC datetime"""
    return rfc3339_to_datetime(datestring).astimezone(tzutc())

def rfc3339_to_timestamp(datestring):
    """Convert an RFC3339 date-time string to a UTC UNIX timestamp"""
    return timegm(rfc3339_to_utc_datetime(datestring).utctimetuple())

def datetime_to_timestamp(dt):
    """Convert a datetime object to a UTC UNIX timestamp"""
    return timegm(dt.utctimetuple())

def must_be_admin(user,
                  msg="Only server administrators may edit this document."):
    """Raise UnauthorizedError if the user is not an admin"""
    try:
        if '_admin' not in user['roles']:
            raise UnauthorizedError(msg)
    except (KeyError, TypeError):
        raise UnauthorizedError(msg)

def _validate_timestamps(data, schema):
    """Go through schema finding format:date-time and validate it's RFC3339."""
    if 'format' in schema and schema['format'] == "date-time":
        if not validate_rfc3339(data):
            raise ForbiddenError("A date-time was not in the required format.")
    if 'properties' in schema and isinstance(schema['properties'], dict):
        try:
            for key, value in data.items():
                _validate_timestamps(value, schema['properties'][key])
        except (TypeError, KeyError):
            pass
    if 'additionalProperties' in schema:
        if isinstance(schema['additionalProperties'], dict):
            try:
                for value in data.values():
                    _validate_timestamps(value, schema['additionalProperties'])
            except TypeError:
                pass
    if 'items' in schema and isinstance(schema['items'], dict):
        try:
            for item in data:
                _validate_timestamps(item, schema['items'])
        except TypeError:
            pass

def validate_doc(data, schema):
    """Validate *data* against *schema*, raising descriptive errors"""
<<<<<<< HEAD
    try:
        validate(data, schema, unknown_property="skip", stop_on_error=False)
    except ValidationError as e:
        out = "Validation errors: " + "; ".join(sorted(e.errors))
        raise ForbiddenError(out)
    _validate_timestamps(data, schema) 

def only_validates(doc_type):
    def decorator(func):
        def wrapped(new, old, userctx, secobj):
            new_type = new.get("type", None)
            new_deleted = new.get("_deleted", False)
            if old:
                old_type = old.get("type", None)
            else:
                old_type = None

            # sanity checks
            if old_type is None:
                assert old == {} or old is None
            if new_deleted:
                assert new_type is None

            if new_type == doc_type and old_type in [None, doc_type]:
                # new doc, or modified doc of correct type. validate:
                return func(new, old, userctx, secobj)

            elif new_deleted and old_type == doc_type:
                # deletion is managed by habitat.validate
                return

            elif new_type == doc_type or old_type == doc_type:
                # one or the other types match but not both, and not a new or deleted doc.
                raise ForbiddenError("You cannot change the type of a doc")

            else:
                # other type: not our business
                return

        return wrapped
    return decorator
=======
    v = Validator()
    errors = list(v.iter_errors(data, schema))
    if errors:
        errors = ', '.join((str(error) for error in errors))
        raise ForbiddenError("Validation errors: {0}".format(errors))
    _validate_timestamps(data, schema) 
>>>>>>> b001c8ca
<|MERGE_RESOLUTION|>--- conflicted
+++ resolved
@@ -97,12 +97,11 @@
 
 def validate_doc(data, schema):
     """Validate *data* against *schema*, raising descriptive errors"""
-<<<<<<< HEAD
-    try:
-        validate(data, schema, unknown_property="skip", stop_on_error=False)
-    except ValidationError as e:
-        out = "Validation errors: " + "; ".join(sorted(e.errors))
-        raise ForbiddenError(out)
+    v = Validator()
+    errors = list(v.iter_errors(data, schema))
+    if errors:
+        errors = ', '.join((str(error) for error in errors))
+        raise ForbiddenError("Validation errors: {0}".format(errors))
     _validate_timestamps(data, schema) 
 
 def only_validates(doc_type):
@@ -138,12 +137,4 @@
                 return
 
         return wrapped
-    return decorator
-=======
-    v = Validator()
-    errors = list(v.iter_errors(data, schema))
-    if errors:
-        errors = ', '.join((str(error) for error in errors))
-        raise ForbiddenError("Validation errors: {0}".format(errors))
-    _validate_timestamps(data, schema) 
->>>>>>> b001c8ca
+    return decorator